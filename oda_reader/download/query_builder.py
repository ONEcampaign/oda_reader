--- conflicted
+++ resolved
@@ -187,30 +187,12 @@
 
         return ".".join([donor, recipient, measure, unit_measure, price_base])
 
-<<<<<<< HEAD
-    def build_crs_filter(
-=======
     def build_multisystem_filter(
->>>>>>> 80e39da1
         self,
         donor: str | list[str] | None = None,
         recipient: str | list[str] | None = None,
         sector: int | list[int] | None = None,
         measure: int | list[int] | None = None,
-<<<<<<< HEAD
-        channel: str | list[str] | None = None,
-        modality: str | list[str] | None = None,
-        flow_type: str | list[str] | None = None,
-        price_base: str | list[str] | None = None,
-        unit_measure: str | list[str] | None = None,
-        microdata: bool = True,
-    ) -> str:
-        """Build the filter string for the CRS dataflow.
-
-        The allowed filter follows the pattern:
-        {donor}.{recipient}.{sector}.{measure}.{channel}.
-        {modality}.{flow_type}.{price_base}.{md_dim}.{md_id}
-=======
         channel: int | list[int] | None = None,
         flow_type: str | list[str] | None = None,
         price_base: str | list[str] | None = None,
@@ -220,26 +202,12 @@
         The allowed filter follows the pattern:
         {donor}.{recipient}.{sector}.{measure}.{channel}.{flow_type}.{price_base}.{MD_DIM}
         .{MD_ID}.{UNIT_MEASURE}
->>>>>>> 80e39da1
 
         Args:
             donor (str | list[str] | None): The donor country code(s).
             recipient (str | list[str] | None): The recipient country code(s).
             sector (int | list[int] | None): The sector code(s).
             measure (int | list[int] | None): The measure code(s).
-<<<<<<< HEAD
-            channel (str | list[str] | None): The channel code(s).
-            modality (str | list[str] | None): The modality code(s).
-            flow_type (str | list[str] | None): The flow type code(s).
-            unit_measure (str | list[str] | None): The unit of measure code(s).
-            price_base (str | list[str] | None): The price base code(s).
-            microdata (bool): Whether to get microdata or summary data.
-
-        Returns:
-            str: The filter string for the query.
-
-        """
-=======
             channel (int | list[int] | None): The channel code(s).
             flow_type (str | list[str] | None): The flow type code(s).
             price_base (str | list[str] | None): The price base code(s).
@@ -248,31 +216,17 @@
             str: The filter string for the query.
         """
 
->>>>>>> 80e39da1
         # if any of the parameters are None, set them to the default value
         donor = self._to_filter_str(donor)
         recipient = self._to_filter_str(recipient)
         sector = self._to_filter_str(sector)
         measure = self._to_filter_str(measure)
         channel = self._to_filter_str(channel)
-<<<<<<< HEAD
-        modality = self._to_filter_str(modality)
-        flow_type = self._to_filter_str(flow_type)
-        price_base = self._to_filter_str(price_base)
-        unit_measure = self._to_filter_str(unit_measure)
-        md_id = self._to_filter_str(None)
-
-        if microdata:
-            md_dim = "DD"
-        else:
-            md_dim = "_T"
-=======
         flow_type = self._to_filter_str(flow_type)
         price_base = self._to_filter_str(price_base)
         md_dim = self._to_filter_str("_T")
         md_id = self._to_filter_str(None)
         unit_measure = self._to_filter_str(None)
->>>>>>> 80e39da1
 
         return ".".join(
             [
@@ -281,10 +235,6 @@
                 sector,
                 measure,
                 channel,
-<<<<<<< HEAD
-                modality,
-=======
->>>>>>> 80e39da1
                 flow_type,
                 price_base,
                 md_dim,
